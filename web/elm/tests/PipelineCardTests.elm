--- conflicted
+++ resolved
@@ -966,21 +966,9 @@
                             |> Application.handleCallback
                                 (Callback.AllResourcesFetched <|
                                     Ok
-<<<<<<< HEAD
-                                        [ Data.resource Nothing |> Data.withFailingToCheck True ]
-=======
-                                        [ { teamName = "team"
-                                          , pipelineName = "pipeline"
-                                          , name = "resource"
-                                          , lastChecked = Nothing
-                                          , pinnedVersion = Nothing
-                                          , pinnedInConfig = False
-                                          , pinComment = Nothing
-                                          , icon = Nothing
-                                          , build = Just (Data.build Concourse.BuildStatus.BuildStatusFailed)
-                                          }
+                                        [ Data.resource Nothing
+                                            |> Data.withBuild (Just <| Data.build Concourse.BuildStatus.BuildStatusFailed)
                                         ]
->>>>>>> b41c66ba
                                 )
                             |> Tuple.first
                             |> givenDataUnauthenticated [ { id = 0, name = "team" } ]
