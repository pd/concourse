package engine

import (
	"context"
	"fmt"
	"time"

	"code.cloudfoundry.org/clock"
	"code.cloudfoundry.org/lager/lagerctx"
	"github.com/concourse/concourse/atc"
	"github.com/concourse/concourse/atc/creds"
	"github.com/concourse/concourse/atc/db"
	"github.com/concourse/concourse/atc/db/lock"
	"github.com/concourse/concourse/atc/event"
	"github.com/concourse/concourse/atc/exec"
	"github.com/concourse/concourse/atc/policy"
	"github.com/concourse/concourse/atc/worker"
)

//go:generate counterfeiter . RateLimiter

type RateLimiter interface {
	Wait(context.Context) error
}

func NewCheckDelegate(
	build db.Build,
	plan atc.Plan,
	state exec.RunState,
	clock clock.Clock,
	limiter RateLimiter,
	policyChecker policy.Checker,
<<<<<<< HEAD
	globalSecrets creds.Secrets,
) exec.CheckDelegate {
	return &checkDelegate{
		BuildStepDelegate: NewBuildStepDelegate(build, plan.ID, state, clock, policyChecker, globalSecrets),
=======
	artifactSourcer worker.ArtifactSourcer,
) exec.CheckDelegate {
	return &checkDelegate{
		BuildStepDelegate: NewBuildStepDelegate(build, plan.ID, state, clock, policyChecker, artifactSourcer),
>>>>>>> 28153d0c

		build:       build,
		plan:        plan.Check,
		eventOrigin: event.Origin{ID: event.OriginID(plan.ID)},
		clock:       clock,

		limiter: limiter,
	}
}

type checkDelegate struct {
	exec.BuildStepDelegate

	build       db.Build
	plan        *atc.CheckPlan
	eventOrigin event.Origin
	clock       clock.Clock

	// stashed away just so we don't have to query them multiple times
	cachedPipeline     db.Pipeline
	cachedResource     db.Resource
	cachedResourceType db.ResourceType

	limiter RateLimiter
}

func (d *checkDelegate) FindOrCreateScope(config db.ResourceConfig) (db.ResourceConfigScope, error) {
	resource, _, err := d.resource()
	if err != nil {
		return nil, fmt.Errorf("get resource: %w", err)
	}

	scope, err := config.FindOrCreateScope(resource) // ignore found, nil is ok
	if err != nil {
		return nil, fmt.Errorf("find or create scope: %w", err)
	}

	return scope, nil
}

func (d *checkDelegate) WaitToRun(ctx context.Context, scope db.ResourceConfigScope) (lock.Lock, bool, error) {
	logger := lagerctx.FromContext(ctx)

	// rate limit periodic resource checks so worker load (plus load on external
	// services) isn't too spiky
	if !d.build.IsManuallyTriggered() && d.plan.Resource != "" {
		err := d.limiter.Wait(ctx)
		if err != nil {
			return nil, false, fmt.Errorf("rate limit: %w", err)
		}
	}

	var err error

	var interval time.Duration
	if d.plan.Interval != "" {
		interval, err = time.ParseDuration(d.plan.Interval)
		if err != nil {
			return nil, false, err
		}
	}

	var lock lock.Lock = lock.NoopLock{}
	if d.plan.Resource != "" {
		for {
			var acquired bool
			lock, acquired, err = scope.AcquireResourceCheckingLock(logger)
			if err != nil {
				return nil, false, fmt.Errorf("acquire lock: %w", err)
			}

			if acquired {
				break
			}

			d.clock.Sleep(time.Second)
		}
	}

	end, err := scope.LastCheckEndTime()
	if err != nil {
		if releaseErr := lock.Release(); releaseErr != nil {
			logger.Error("failed-to-release-lock", releaseErr)
		}

		return nil, false, fmt.Errorf("get last check end time: %w", err)
	}

	runAt := end.Add(interval)

	shouldRun := false
	if d.build.IsManuallyTriggered() {
		// ignore interval for manually triggered builds
		shouldRun = true
	} else if !d.clock.Now().Before(runAt) {
		// run if we're past the last check end time
		shouldRun = true
	}
	// XXX(check-refactor): we could add an else{} case and potentially sleep
	// here until runAt is reached.
	//
	// then the check build queueing logic is to just make sure there's a build
	// running for every resource, without having to check if intervals have
	// elapsed.
	//
	// this could be expanded upon to short-circuit the waiting with events
	// triggered by webhooks so that webhooks are super responsive: rather than
	// queueing a build, it would just wake up a goroutine.

	if !shouldRun {
		err := lock.Release()
		if err != nil {
			return nil, false, fmt.Errorf("release lock: %w", err)
		}

		return nil, false, nil
	}

	return lock, true, nil
}

func (d *checkDelegate) PointToCheckedConfig(scope db.ResourceConfigScope) error {
	resource, found, err := d.resource()
	if err != nil {
		return fmt.Errorf("get resource: %w", err)
	}

	if found {
		err := resource.SetResourceConfigScope(scope)
		if err != nil {
			return fmt.Errorf("set resource scope: %w", err)
		}
	}

	resourceType, found, err := d.resourceType()
	if err != nil {
		return fmt.Errorf("get resource type: %w", err)
	}

	if found {
		err := resourceType.SetResourceConfigScope(scope)
		if err != nil {
			return fmt.Errorf("set resource type scope: %w", err)
		}
	}

	return nil
}

func (d *checkDelegate) pipeline() (db.Pipeline, error) {
	if d.cachedPipeline != nil {
		return d.cachedPipeline, nil
	}

	pipeline, found, err := d.build.Pipeline()
	if err != nil {
		return nil, fmt.Errorf("get build pipeline: %w", err)
	}

	if !found {
		return nil, fmt.Errorf("pipeline not found")
	}

	d.cachedPipeline = pipeline

	return d.cachedPipeline, nil
}

func (d *checkDelegate) resource() (db.Resource, bool, error) {
	if d.plan.Resource == "" {
		return nil, false, nil
	}

	if d.cachedResource != nil {
		return d.cachedResource, true, nil
	}

	pipeline, err := d.pipeline()
	if err != nil {
		return nil, false, err
	}

	resource, found, err := pipeline.Resource(d.plan.Resource)
	if err != nil {
		return nil, false, fmt.Errorf("get pipeline resource: %w", err)
	}

	if !found {
		return nil, false, fmt.Errorf("resource '%s' deleted", d.plan.Resource)
	}

	d.cachedResource = resource

	return d.cachedResource, true, nil
}

func (d *checkDelegate) resourceType() (db.ResourceType, bool, error) {
	if d.plan.ResourceType == "" {
		return nil, false, nil
	}

	if d.cachedResourceType != nil {
		return d.cachedResourceType, true, nil
	}

	pipeline, err := d.pipeline()
	if err != nil {
		return nil, false, err
	}

	resourceType, found, err := pipeline.ResourceType(d.plan.ResourceType)
	if err != nil {
		return nil, false, fmt.Errorf("get pipeline resource type: %w", err)
	}

	if !found {
		return nil, false, fmt.Errorf("resource type '%s' deleted", d.plan.ResourceType)
	}

	d.cachedResourceType = resourceType

	return d.cachedResourceType, true, nil
}<|MERGE_RESOLUTION|>--- conflicted
+++ resolved
@@ -30,17 +30,11 @@
 	clock clock.Clock,
 	limiter RateLimiter,
 	policyChecker policy.Checker,
-<<<<<<< HEAD
 	globalSecrets creds.Secrets,
-) exec.CheckDelegate {
-	return &checkDelegate{
-		BuildStepDelegate: NewBuildStepDelegate(build, plan.ID, state, clock, policyChecker, globalSecrets),
-=======
 	artifactSourcer worker.ArtifactSourcer,
 ) exec.CheckDelegate {
 	return &checkDelegate{
-		BuildStepDelegate: NewBuildStepDelegate(build, plan.ID, state, clock, policyChecker, artifactSourcer),
->>>>>>> 28153d0c
+		BuildStepDelegate: NewBuildStepDelegate(build, plan.ID, state, clock, policyChecker, globalSecrets, artifactSourcer),
 
 		build:       build,
 		plan:        plan.Check,
