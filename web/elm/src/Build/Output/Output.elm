--- conflicted
+++ resolved
@@ -110,7 +110,6 @@
         url =
             "/api/v1/builds/" ++ String.fromInt buildId ++ "/events"
     in
-<<<<<<< HEAD
     ( { model
         | steps =
             Just
@@ -121,34 +120,12 @@
                 )
         , eventStreamUrlPath = Just url
       }
-=======
-    ( case result of
-        Err err ->
-            case err of
-                Http.BadStatus { status } ->
-                    if status.code == 404 then
-                        { model | eventStreamUrlPath = Just url }
-
-                    else
-                        model
-
-                _ ->
-                    (\a -> always a (Debug.log "failed to fetch plan" err)) <|
-                        model
-
-        Ok ( plan, resources ) ->
-            { model
-                | steps = Just (Build.StepTree.StepTree.init model.highlight resources plan)
-                , eventStreamUrlPath = Just url
-            }
->>>>>>> 4f2eba63
     , []
     , OutNoop
     )
 
 
 handleEnvelopes :
-<<<<<<< HEAD
     List BuildEventEnvelope
     -> OutputModel
     -> ( OutputModel, List Effect, OutMsg )
@@ -156,21 +133,6 @@
     envelopes
         |> List.reverse
         |> List.foldr handleEnvelope ( model, [], OutNoop )
-=======
-    Result Json.Decode.Error (List BuildEventEnvelope)
-    -> OutputModel
-    -> ( OutputModel, List Effect, OutMsg )
-handleEnvelopes action model =
-    case action of
-        Ok envelopes ->
-            envelopes
-                |> List.reverse
-                |> List.foldr handleEnvelope ( model, [], OutNoop )
-
-        Err err ->
-            (\a -> always a (Debug.log "failed to get event" err)) <|
-                ( model, [], OutNoop )
->>>>>>> 4f2eba63
 
 
 handleEnvelope :
@@ -276,15 +238,7 @@
             )
 
         NetworkError ->
-            if model.eventSourceOpened then
-                -- connection could have dropped out of the blue;
-                -- just let the browser handle reconnecting
-                ( model, effects, outmsg )
-
-            else
-                -- assume request was rejected because auth is required;
-                -- no way to really tell
-                ( { model | state = NotAuthorized }, effects, outmsg )
+            ( model, effects, outmsg )
 
 
 updateStep : StepID -> (StepTree -> StepTree) -> OutputModel -> OutputModel
