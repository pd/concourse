package engine

import (
<<<<<<< HEAD
=======
	"bytes"
>>>>>>> 28153d0c
	"context"
	"encoding/json"
	"errors"
	"time"

	. "github.com/onsi/ginkgo"
	. "github.com/onsi/gomega"

	"code.cloudfoundry.org/clock/fakeclock"
	"code.cloudfoundry.org/lager/lagertest"
	"github.com/concourse/concourse/atc"
<<<<<<< HEAD
	"github.com/concourse/concourse/atc/creds/credsfakes"
=======
	"github.com/concourse/concourse/atc/db"
>>>>>>> 28153d0c
	"github.com/concourse/concourse/atc/db/dbfakes"
	"github.com/concourse/concourse/atc/db/lock/lockfakes"
	"github.com/concourse/concourse/atc/exec"
<<<<<<< HEAD
	"github.com/concourse/concourse/atc/exec/execfakes"
	"github.com/concourse/concourse/atc/policy/policyfakes"
	"github.com/concourse/concourse/atc/runtime/runtimefakes"
	"github.com/concourse/concourse/atc/worker"
=======
	"github.com/concourse/concourse/atc/metric"
	"github.com/concourse/concourse/atc/policy/policyfakes"
	"github.com/concourse/concourse/atc/worker"
	"github.com/concourse/concourse/atc/worker/workerfakes"
	"github.com/concourse/concourse/vars"
>>>>>>> 28153d0c
)

var noopStepper exec.Stepper = func(atc.Plan) exec.Step {
	Fail("cannot create substep")
	return nil
}

var _ = Describe("TaskDelegate", func() {
	var (
<<<<<<< HEAD
		logger            *lagertest.TestLogger
		fakeBuild         *dbfakes.FakeBuild
		fakeClock         *fakeclock.FakeClock
		fakePolicyChecker *policyfakes.FakeChecker
		fakeSecrets       *credsfakes.FakeSecrets
=======
		logger              *lagertest.TestLogger
		fakeBuild           *dbfakes.FakeBuild
		fakeClock           *fakeclock.FakeClock
		fakePolicyChecker   *policyfakes.FakeChecker
		fakeArtifactSourcer *workerfakes.FakeArtifactSourcer
		fakeWorkerFactory   *dbfakes.FakeWorkerFactory
		fakeLockFactory     *lockfakes.FakeLockFactory
>>>>>>> 28153d0c

		state exec.RunState

		now = time.Date(1991, 6, 3, 5, 30, 0, 0, time.UTC)

<<<<<<< HEAD
		planID = atc.PlanID("some-plan-id")

		delegate exec.TaskDelegate
=======
		delegate *taskDelegate
>>>>>>> 28153d0c

		exitStatus exec.ExitStatus
	)

	BeforeEach(func() {
		logger = lagertest.NewTestLogger("test")

		fakeBuild = new(dbfakes.FakeBuild)
		fakeClock = fakeclock.NewFakeClock(now)
		state = exec.NewRunState(noopStepper, nil, true)

		fakePolicyChecker = new(policyfakes.FakeChecker)
<<<<<<< HEAD
		fakeSecrets = new(credsfakes.FakeSecrets)

		delegate = engine.NewTaskDelegate(fakeBuild, planID, state, fakeClock, fakePolicyChecker, fakeSecrets)
=======
		fakeArtifactSourcer = new(workerfakes.FakeArtifactSourcer)
		fakeWorkerFactory = new(dbfakes.FakeWorkerFactory)
		fakeLockFactory = new(lockfakes.FakeLockFactory)

		delegate = NewTaskDelegate(fakeBuild, "some-plan-id", state, fakeClock, fakePolicyChecker, fakeArtifactSourcer, fakeWorkerFactory, fakeLockFactory).(*taskDelegate)

>>>>>>> 28153d0c
		delegate.SetTaskConfig(atc.TaskConfig{
			Platform: "some-platform",
			Run: atc.TaskRunConfig{
				Path: "some-foo-path",
				Dir:  "some-bar-dir",
			},
		})
	})

	Describe("Initializing", func() {
		JustBeforeEach(func() {
			delegate.Initializing(logger)
		})

		It("saves an event", func() {
			Expect(fakeBuild.SaveEventCallCount()).To(Equal(1))
			event := fakeBuild.SaveEventArgsForCall(0)
			Expect(event.EventType()).To(Equal(atc.EventType("initialize-task")))
		})

		It("calls SaveEvent with the taskConfig", func() {
			Expect(fakeBuild.SaveEventCallCount()).To(Equal(1))
			event := fakeBuild.SaveEventArgsForCall(0)
			Expect(json.Marshal(event)).To(MatchJSON(`{
				"time": 675927000,
				"origin": {"id": "some-plan-id"},
				"config": {
					"platform": "some-platform",
					"image":"",
					"run": {
						"path": "some-foo-path",
						"args": null,
						"dir": "some-bar-dir"
					},
					"inputs":null
				}
			}`))
		})
	})

	Describe("Starting", func() {
		JustBeforeEach(func() {
			delegate.Starting(logger)
		})

		It("saves an event", func() {
			Expect(fakeBuild.SaveEventCallCount()).To(Equal(1))
			event := fakeBuild.SaveEventArgsForCall(0)
			Expect(event.EventType()).To(Equal(atc.EventType("start-task")))
		})

		It("calls SaveEvent with the taskConfig", func() {
			Expect(fakeBuild.SaveEventCallCount()).To(Equal(1))
			event := fakeBuild.SaveEventArgsForCall(0)
			Expect(json.Marshal(event)).To(MatchJSON(`{
				"time": 675927000,
				"origin": {"id": "some-plan-id"},
				"config": {
					"platform": "some-platform",
					"image":"",
					"run": {
						"path": "some-foo-path",
						"args": null,
						"dir": "some-bar-dir"
					},
					"inputs":null
				}
			}`))
		})
	})

	Describe("Finished", func() {
		var fakeClient *workerfakes.FakeClient
		var fakeStrategy *workerfakes.FakeContainerPlacementStrategy

		BeforeEach(func() {
			fakeClient = new(workerfakes.FakeClient)
			fakeStrategy = new(workerfakes.FakeContainerPlacementStrategy)
		})

		JustBeforeEach(func() {
			delegate.Finished(logger, exitStatus, fakeStrategy, fakeClient)
		})

		It("saves an event", func() {
			Expect(fakeBuild.SaveEventCallCount()).To(Equal(1))
			event := fakeBuild.SaveEventArgsForCall(0)
			Expect(event.EventType()).To(Equal(atc.EventType("finish-task")))
		})

		Context("with the limit active tasks strategy", func() {
			var fakeWorker *dbfakes.FakeWorker

			BeforeEach(func() {
				fakeStrategy.ModifiesActiveTasksReturns(true)

				fakeWorker = workerStub()
				fakeWorker.IncreaseActiveTasks()
				fakeWorkerFactory.GetWorkerReturns(fakeWorker, true, nil)
			})

			It("decreases the active tasks", func() {
				Expect(fakeWorker.ActiveTasks()).To(Equal(0))
			})
		})
	})

	Describe("SelectWorker", func() {
		var (
			fakePool      *workerfakes.FakePool
			fakeClient    *workerfakes.FakeClient
			fakeWorker    *dbfakes.FakeWorker
			fakeStrategy  *workerfakes.FakeContainerPlacementStrategy
			fakeLock      *lockfakes.FakeLock
			owner         db.ContainerOwner
			containerSpec worker.ContainerSpec
			workerSpec    worker.WorkerSpec

			chosenWorker worker.Client
			err          error
		)

		BeforeEach(func() {
			fakePool = new(workerfakes.FakePool)
			fakeClient = new(workerfakes.FakeClient)
			owner = containerOwnerDummy()
			containerSpec = containerSpecDummy()
			workerSpec = workerSpecDummy()

			fakeStrategy = new(workerfakes.FakeContainerPlacementStrategy)

			fakeLock = new(lockfakes.FakeLock)
			fakeLockFactory.AcquireReturns(fakeLock, true, nil)

			fakeWorker = workerStub()
			fakeWorkerFactory.GetWorkerReturns(fakeWorker, true, nil)
		})

		JustBeforeEach(func() {
			chosenWorker, err = delegate.SelectWorker(
				context.Background(),
				fakePool,
				owner,
				containerSpec,
				workerSpec,
				fakeStrategy,
				10*time.Millisecond,
				20*time.Millisecond,
			)
		})

		Context("when using the limit-active-tasks strategy", func() {
			BeforeEach(func() {
				fakeStrategy.ModifiesActiveTasksReturns(true)
			})

			AfterEach(func() {
				Expect(fakeLockFactory.AcquireCallCount()).To(BeNumerically(">", 0), "did not acquire a lock")
				Expect(fakeLock.ReleaseCallCount()).To(Equal(fakeLockFactory.AcquireCallCount()), "did not release the lock")
			})

			Context("when there is a worker available", func() {
				BeforeEach(func() {
					fakePool.SelectWorkerReturns(fakeClient, nil)
				})

				It("returns the chosen worker", func() {
					Expect(err).ToNot(HaveOccurred())
					Expect(chosenWorker).To(Equal(fakeClient))
				})

				Context("when the container does not yet exist", func() {
					BeforeEach(func() {
						fakePool.ContainerInWorkerReturns(false, nil)
					})

					It("increments the worker's active tasks", func() {
						Expect(fakeWorker.ActiveTasks()).To(Equal(1))
					})
				})

				Context("when the container is already present on the worker", func() {
					BeforeEach(func() {
						fakePool.ContainerInWorkerReturns(true, nil)
					})

					It("does not increment the worker's active tasks", func() {
						Expect(fakeWorker.ActiveTasks()).To(Equal(0))
					})
				})
			})

			Context("when no worker is immediately available", func() {
				var buf *bytes.Buffer

				allWorkersFullError := worker.NoWorkerFitContainerPlacementStrategyError{Strategy: "limit-active-tasks"}

				BeforeEach(func() {
					fakePool.SelectWorkerReturnsOnCall(0, nil, allWorkersFullError)
					fakePool.SelectWorkerReturnsOnCall(1, nil, allWorkersFullError)
					fakePool.SelectWorkerReturnsOnCall(2, nil, allWorkersFullError)
					fakePool.SelectWorkerReturnsOnCall(3, fakeClient, nil)

					buf = new(bytes.Buffer)
					delegate.BuildStepDelegate.(*buildStepDelegate).stdout = buf
				})

				It("returns the chosen worker", func() {
					Expect(err).ToNot(HaveOccurred())
					Expect(chosenWorker).To(Equal(fakeClient))
				})

				It("writes status to status writer", func() {
					Expect(buf.String()).To(ContainSubstring("All workers are busy at the moment"))
					Expect(buf.String()).To(ContainSubstring("Found a free worker after waiting"))
				})

				It("task waiting metrics is gauged", func() {
					labels := metric.TasksWaitingLabels{
						TeamId:     "123",
						WorkerTags: "step_tags",
						Platform:   "some-platform",
					}

					Expect(metric.Metrics.TasksWaiting).To(HaveKey(labels))

					// Verify that when one task is waiting the gauge is increased...
					Eventually(metric.Metrics.TasksWaiting[labels].Max()).Should(Equal(float64(1)))
					// and only increased once...
					Consistently(metric.Metrics.TasksWaiting[labels].Max()).Should(BeNumerically("<", 2))
					// and then decreased.
					Eventually(metric.Metrics.TasksWaiting[labels].Max()).Should(Equal(float64(0)))
				})
			})

			Context("when selecting a worker fails", func() {
				BeforeEach(func() {
					fakePool.SelectWorkerReturns(nil, errors.New("nope"))
				})

				It("returns the error", func() {
					Expect(err).To(HaveOccurred())
				})
			})
		})

		Context("when not using the limit-active-tasks strategy", func() {
			BeforeEach(func() {
				fakeStrategy.ModifiesActiveTasksReturns(false)
				fakePool.SelectWorkerReturns(fakeClient, nil)
			})

			It("returns the selected worker", func() {
				Expect(err).ToNot(HaveOccurred())
				Expect(chosenWorker).To(Equal(fakeClient))
			})

			It("does not acquire a lock", func() {
				Expect(fakeLockFactory.AcquireCallCount()).To(Equal(0))
			})

			Context("when no worker is immediately available", func() {
				BeforeEach(func() {
					fakePool.SelectWorkerReturns(nil, worker.NoWorkerFitContainerPlacementStrategyError{Strategy: "volume-locality"})
				})

				// this probably isn't desired behaviour, but keeping it for
				// backward compatibility until we figure out how to wait for
				// all strategies. this will probably involve adding a
				// SelectWorker to the BuildStepDelegate or something
				It("does not wait for a worker to be present", func() {
					Expect(err).To(HaveOccurred())
				})
			})

			Context("when selecting a worker fails", func() {
				BeforeEach(func() {
					fakePool.SelectWorkerReturns(nil, errors.New("nope"))
				})

				It("returns the error", func() {
					Expect(err).To(HaveOccurred())
				})
			})
		})
	})
<<<<<<< HEAD

	Describe("FetchImage", func() {
		var delegate exec.TaskDelegate

		var expectedCheckPlan, expectedGetPlan atc.Plan
		var types atc.VersionedResourceTypes
		var imageResource atc.ImageResource

		var fakeArtifact *runtimefakes.FakeArtifact

		var runPlans []atc.Plan
		var stepper exec.Stepper

		var tags []string
		var privileged bool

		var imageSpec worker.ImageSpec
		var fetchErr error

		BeforeEach(func() {
			fakeArtifact = new(runtimefakes.FakeArtifact)

			runPlans = nil
			stepper = func(p atc.Plan) exec.Step {
				runPlans = append(runPlans, p)

				step := new(execfakes.FakeStep)
				step.RunStub = func(_ context.Context, state exec.RunState) (bool, error) {
					if p.Get != nil {
						state.ArtifactRepository().RegisterArtifact("image", fakeArtifact)
					}
					return true, nil
				}
				return step
			}

			runState := exec.NewRunState(stepper, nil, false)
			delegate = engine.NewTaskDelegate(fakeBuild, planID, runState, fakeClock, fakePolicyChecker, fakeSecrets)

			imageResource = atc.ImageResource{
				Type:   "docker",
				Source: atc.Source{"some": "((source-var))"},
				Params: atc.Params{"some": "((params-var))"},
				Tags:   atc.Tags{"some", "tags"},
			}

			types = atc.VersionedResourceTypes{
				{
					ResourceType: atc.ResourceType{
						Name:   "some-custom-type",
						Type:   "another-custom-type",
						Source: atc.Source{"some-custom": "((source-var))"},
						Params: atc.Params{"some-custom": "((params-var))"},
					},
					Version: atc.Version{"some-custom": "version"},
				},
				{
					ResourceType: atc.ResourceType{
						Name:       "another-custom-type",
						Type:       "registry-image",
						Source:     atc.Source{"another-custom": "((source-var))"},
						Privileged: true,
					},
					Version: atc.Version{"another-custom": "version"},
				},
			}

			expectedCheckPlan = atc.Plan{
				ID: planID + "/image-check",
				Check: &atc.CheckPlan{
					Name:                   "image",
					Type:                   "docker",
					Source:                 atc.Source{"some": "((source-var))"},
					VersionedResourceTypes: types,
					Tags:                   atc.Tags{"some", "tags"},
				},
			}

			expectedGetPlan = atc.Plan{
				ID: planID + "/image-get",
				Get: &atc.GetPlan{
					Name:                   "image",
					Type:                   "docker",
					Source:                 atc.Source{"some": "((source-var))"},
					VersionFrom:            &expectedCheckPlan.ID,
					Params:                 atc.Params{"some": "((params-var))"},
					VersionedResourceTypes: types,
					Tags:                   atc.Tags{"some", "tags"},
				},
			}
		})

		JustBeforeEach(func() {
			imageSpec, fetchErr = delegate.FetchImage(context.TODO(), imageResource, types, privileged, tags)
		})

		It("succeeds", func() {
			Expect(fetchErr).ToNot(HaveOccurred())
		})

		It("generates and runs a check and get plan", func() {
			Expect(runPlans).To(Equal([]atc.Plan{
				expectedCheckPlan,
				expectedGetPlan,
			}))
		})
	})
})
=======
})

func containerSpecDummy() worker.ContainerSpec {
	cpu := uint64(1024)
	memory := uint64(1024)

	return worker.ContainerSpec{
		TeamID: 123,
		ImageSpec: worker.ImageSpec{
			ImageArtifactSource: new(workerfakes.FakeStreamableArtifactSource),
			Privileged:          false,
		},
		Limits: worker.ContainerLimits{
			CPU:    &cpu,
			Memory: &memory,
		},
		Dir:     "some-artifact-root",
		Env:     []string{"SECURE=secret-task-param"},
		Inputs:  []worker.InputSource{},
		Outputs: worker.OutputPaths{},
	}
}

func workerSpecDummy() worker.WorkerSpec {
	return worker.WorkerSpec{
		TeamID:   123,
		Platform: "some-platform",
		Tags:     []string{"step", "tags"},
	}
}

func containerOwnerDummy() db.ContainerOwner {
	return db.NewBuildStepContainerOwner(
		1234,
		atc.PlanID("42"),
		123,
	)
}

func workerStub() *dbfakes.FakeWorker {
	fakeWorker := new(dbfakes.FakeWorker)
	fakeWorker.NameReturns("some-worker")

	activeTasks := 0
	fakeWorker.IncreaseActiveTasksStub = func() error {
		activeTasks++
		return nil
	}
	fakeWorker.DecreaseActiveTasksStub = func() error {
		activeTasks--
		return nil
	}
	fakeWorker.ActiveTasksStub = func() (int, error) {
		return activeTasks, nil
	}
	return fakeWorker
}
>>>>>>> 28153d0c
<|MERGE_RESOLUTION|>--- conflicted
+++ resolved
@@ -1,10 +1,7 @@
 package engine
 
 import (
-<<<<<<< HEAD
-=======
 	"bytes"
->>>>>>> 28153d0c
 	"context"
 	"encoding/json"
 	"errors"
@@ -16,26 +13,18 @@
 	"code.cloudfoundry.org/clock/fakeclock"
 	"code.cloudfoundry.org/lager/lagertest"
 	"github.com/concourse/concourse/atc"
-<<<<<<< HEAD
 	"github.com/concourse/concourse/atc/creds/credsfakes"
-=======
 	"github.com/concourse/concourse/atc/db"
->>>>>>> 28153d0c
 	"github.com/concourse/concourse/atc/db/dbfakes"
 	"github.com/concourse/concourse/atc/db/lock/lockfakes"
 	"github.com/concourse/concourse/atc/exec"
-<<<<<<< HEAD
 	"github.com/concourse/concourse/atc/exec/execfakes"
+	"github.com/concourse/concourse/atc/metric"
 	"github.com/concourse/concourse/atc/policy/policyfakes"
 	"github.com/concourse/concourse/atc/runtime/runtimefakes"
 	"github.com/concourse/concourse/atc/worker"
-=======
-	"github.com/concourse/concourse/atc/metric"
-	"github.com/concourse/concourse/atc/policy/policyfakes"
-	"github.com/concourse/concourse/atc/worker"
 	"github.com/concourse/concourse/atc/worker/workerfakes"
 	"github.com/concourse/concourse/vars"
->>>>>>> 28153d0c
 )
 
 var noopStepper exec.Stepper = func(atc.Plan) exec.Step {
@@ -45,33 +34,22 @@
 
 var _ = Describe("TaskDelegate", func() {
 	var (
-<<<<<<< HEAD
-		logger            *lagertest.TestLogger
-		fakeBuild         *dbfakes.FakeBuild
-		fakeClock         *fakeclock.FakeClock
-		fakePolicyChecker *policyfakes.FakeChecker
-		fakeSecrets       *credsfakes.FakeSecrets
-=======
 		logger              *lagertest.TestLogger
 		fakeBuild           *dbfakes.FakeBuild
 		fakeClock           *fakeclock.FakeClock
 		fakePolicyChecker   *policyfakes.FakeChecker
+		fakeSecrets         *credsfakes.FakeSecrets
 		fakeArtifactSourcer *workerfakes.FakeArtifactSourcer
 		fakeWorkerFactory   *dbfakes.FakeWorkerFactory
 		fakeLockFactory     *lockfakes.FakeLockFactory
->>>>>>> 28153d0c
 
 		state exec.RunState
 
 		now = time.Date(1991, 6, 3, 5, 30, 0, 0, time.UTC)
 
-<<<<<<< HEAD
 		planID = atc.PlanID("some-plan-id")
 
-		delegate exec.TaskDelegate
-=======
 		delegate *taskDelegate
->>>>>>> 28153d0c
 
 		exitStatus exec.ExitStatus
 	)
@@ -84,18 +62,14 @@
 		state = exec.NewRunState(noopStepper, nil, true)
 
 		fakePolicyChecker = new(policyfakes.FakeChecker)
-<<<<<<< HEAD
+
 		fakeSecrets = new(credsfakes.FakeSecrets)
-
-		delegate = engine.NewTaskDelegate(fakeBuild, planID, state, fakeClock, fakePolicyChecker, fakeSecrets)
-=======
 		fakeArtifactSourcer = new(workerfakes.FakeArtifactSourcer)
 		fakeWorkerFactory = new(dbfakes.FakeWorkerFactory)
 		fakeLockFactory = new(lockfakes.FakeLockFactory)
 
-		delegate = NewTaskDelegate(fakeBuild, "some-plan-id", state, fakeClock, fakePolicyChecker, fakeArtifactSourcer, fakeWorkerFactory, fakeLockFactory).(*taskDelegate)
-
->>>>>>> 28153d0c
+		delegate = NewTaskDelegate(fakeBuild, "some-plan-id", state, fakeClock, fakePolicyChecker, fakeSecrets, fakeArtifactSourcer, fakeWorkerFactory, fakeLockFactory).(*taskDelegate)
+
 		delegate.SetTaskConfig(atc.TaskConfig{
 			Platform: "some-platform",
 			Run: atc.TaskRunConfig{
@@ -382,7 +356,6 @@
 			})
 		})
 	})
-<<<<<<< HEAD
 
 	Describe("FetchImage", func() {
 		var delegate exec.TaskDelegate
@@ -491,8 +464,6 @@
 		})
 	})
 })
-=======
-})
 
 func containerSpecDummy() worker.ContainerSpec {
 	cpu := uint64(1024)
@@ -548,5 +519,4 @@
 		return activeTasks, nil
 	}
 	return fakeWorker
-}
->>>>>>> 28153d0c
+}