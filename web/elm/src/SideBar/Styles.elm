module SideBar.Styles exposing
    ( Arrow(..)
    , Opacity(..)
    , PipelineBackingRectangle(..)
    , TeamBackingRectangle(..)
    , arrow
    , column
    , hamburgerIcon
    , hamburgerMenu
    , iconGroup
    , pipeline
    , pipelineIcon
    , pipelineLink
    , sideBar
    , team
    , teamHeader
    , teamIcon
    , teamName
    , tooltip
    , tooltipArrow
    , tooltipBody
    )

import Colors
import HoverState exposing (TooltipPosition)
import Html
import Html.Attributes exposing (style)
import Views.Icon as Icon


sideBar : List (Html.Attribute msg)
sideBar =
    [ style "border-right" <| "1px solid " ++ Colors.frame
    , style "background-color" Colors.sideBar
    , style "width" "275px"
    , style "overflow-y" "auto"
    , style "height" "100%"
    , style "flex-shrink" "0"
    , style "padding-right" "10px"
    , style "box-sizing" "border-box"
<<<<<<< HEAD
    , style "padding-bottom" "10px"
=======
    , style "-webkit-overflow-scrolling" "touch"
>>>>>>> c0482967
    ]


column : List (Html.Attribute msg)
column =
    [ style "display" "flex"
    , style "flex-direction" "column"
    ]


teamHeader : List (Html.Attribute msg)
teamHeader =
    [ style "display" "flex"
    , style "cursor" "pointer"
    , style "align-items" "center"
    ]


iconGroup : List (Html.Attribute msg)
iconGroup =
    [ style "width" "54px"
    , style "display" "flex"
    , style "align-items" "center"
    , style "justify-content" "space-between"
    , style "padding" "5px"
    , style "box-sizing" "border-box"
    , style "flex-shrink" "0"
    ]


type Opacity
    = Dim
    | GreyedOut
    | Bright


opacityAttr : Opacity -> Html.Attribute msg
opacityAttr opacity =
    style "opacity" <|
        case opacity of
            Dim ->
                "0.3"

            GreyedOut ->
                "0.7"

            Bright ->
                "1"


teamIcon : Opacity -> Html.Html msg
teamIcon opacity =
    Icon.icon
        { sizePx = 20
        , image = "baseline-people-24px.svg"
        }
        [ style "margin-left" "10px"
        , style "background-size" "contain"
        , style "flex-shrink" "0"
        , opacityAttr opacity
        ]


type Arrow
    = Right
    | Down


arrow : { opacity : Opacity, icon : Arrow } -> Html.Html msg
arrow { opacity, icon } =
    Icon.icon
        { sizePx = 12
        , image =
            "baseline-keyboard-arrow-"
                ++ (case icon of
                        Right ->
                            "right"

                        Down ->
                            "down"
                   )
                ++ "-24px.svg"
        }
        [ style "margin-left" "10px"
        , style "flex-shrink" "0"
        , opacityAttr opacity
        ]


type TeamBackingRectangle
    = TeamInvisible
    | GreyWithLightBorder


teamName :
    { a | opacity : Opacity, rectangle : TeamBackingRectangle }
    -> List (Html.Attribute msg)
teamName { opacity, rectangle } =
    [ style "font-size" "14px"
    , style "padding" "2.5px"
    , style "margin-left" "7.5px"
    , style "white-space" "nowrap"
    , style "overflow" "hidden"
    , style "text-overflow" "ellipsis"
    , style "flex-grow" "1"
    , opacityAttr opacity
    ]
        ++ (case rectangle of
                TeamInvisible ->
                    [ style "border" <| "1px solid " ++ Colors.sideBar
                    ]

                GreyWithLightBorder ->
                    [ style "border" "1px solid #525151"
                    , style "background-color" "#3A3A3A"
                    ]
           )


type PipelineBackingRectangle
    = Dark
    | Light
    | PipelineInvisible


pipelineLink :
    { a | opacity : Opacity, rectangle : PipelineBackingRectangle }
    -> List (Html.Attribute msg)
pipelineLink { opacity, rectangle } =
    [ style "font-size" "14px"
    , style "white-space" "nowrap"
    , style "overflow" "hidden"
    , style "text-overflow" "ellipsis"
    , style "padding" "2.5px"
    , style "flex-grow" "1"
    , opacityAttr opacity
    ]
        ++ (case rectangle of
                Dark ->
                    [ style "border" <| "1px solid " ++ Colors.groupBorderSelected
                    , style "background-color" "#272727"
                    ]

                Light ->
                    [ style "border" "1px solid #525151"
                    , style "background-color" "#3A3A3A"
                    ]

                PipelineInvisible ->
                    [ style "border" <| "1px solid " ++ Colors.sideBar ]
           )


hamburgerMenu :
    { isSideBarOpen : Bool, isClickable : Bool }
    -> List (Html.Attribute msg)
hamburgerMenu { isSideBarOpen, isClickable } =
    [ style "border-right" <| "1px solid " ++ Colors.frame
    , style "opacity" "1"
    , style "cursor" <|
        if isClickable then
            "pointer"

        else
            "default"
    , style "background-color" <|
        if isSideBarOpen then
            Colors.sideBar

        else
            Colors.frame
    ]


hamburgerIcon : { isHovered : Bool, isActive : Bool } -> List (Html.Attribute msg)
hamburgerIcon { isHovered, isActive } =
    [ style "opacity" <|
        if isActive || isHovered then
            "1"

        else
            "0.5"
    ]


team : List (Html.Attribute msg)
team =
    [ style "padding-top" "5px", style "line-height" "1.2" ] ++ column


pipeline : List (Html.Attribute msg)
pipeline =
    [ style "display" "flex"
    , style "align-items" "center"
    ]


pipelineIcon : Opacity -> List (Html.Attribute msg)
pipelineIcon opacity =
    [ style "background-image"
        "url(/public/images/ic-breadcrumb-pipeline.svg)"
    , style "background-repeat" "no-repeat"
    , style "height" "16px"
    , style "width" "32px"
    , style "background-size" "contain"
    , style "margin-left" "28px"
    , style "flex-shrink" "0"
    , style "opacity" <|
        case opacity of
            Bright ->
                "1"

            GreyedOut ->
                "0.5"

            Dim ->
                "0.2"
    ]


tooltip : TooltipPosition -> List (Html.Attribute msg)
tooltip { left, top, marginTop } =
    [ style "position" "fixed"
    , style "left" <| String.fromFloat left ++ "px"
    , style "top" <| String.fromFloat top ++ "px"
    , style "margin-top" <| String.fromFloat marginTop ++ "px"
    , style "z-index" "1"
    , style "display" "flex"
    ]


tooltipArrow : TooltipPosition -> List (Html.Attribute msg)
tooltipArrow { arrowSize } =
    [ style "border-right" <| String.fromFloat arrowSize ++ "px solid " ++ Colors.frame
    , style "border-top" <| String.fromFloat arrowSize ++ "px solid transparent"
    , style "border-bottom" <| String.fromFloat arrowSize ++ "px solid transparent"
    ]


tooltipBody : List (Html.Attribute msg)
tooltipBody =
    [ style "background-color" Colors.frame
    , style "padding-right" "10px"
    , style "font-size" "12px"
    , style "display" "flex"
    , style "align-items" "center"
    ]<|MERGE_RESOLUTION|>--- conflicted
+++ resolved
@@ -38,11 +38,8 @@
     , style "flex-shrink" "0"
     , style "padding-right" "10px"
     , style "box-sizing" "border-box"
-<<<<<<< HEAD
     , style "padding-bottom" "10px"
-=======
     , style "-webkit-overflow-scrolling" "touch"
->>>>>>> c0482967
     ]
 
 
@@ -250,16 +247,7 @@
     , style "background-size" "contain"
     , style "margin-left" "28px"
     , style "flex-shrink" "0"
-    , style "opacity" <|
-        case opacity of
-            Bright ->
-                "1"
-
-            GreyedOut ->
-                "0.5"
-
-            Dim ->
-                "0.2"
+    , opacityAttr opacity
     ]
 
 
