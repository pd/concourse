--- conflicted
+++ resolved
@@ -1703,13 +1703,10 @@
 			cmd.ExternalURL.String(),
 			rateLimiter,
 			policyChecker,
-<<<<<<< HEAD
 			secretManager,
-=======
 			artifactSourcer,
 			workerFactory,
 			lockFactory,
->>>>>>> 28153d0c
 		),
 		cmd.varSourcePool,
 	)
