--- conflicted
+++ resolved
@@ -840,58 +840,12 @@
 				dbBuildFactory,
 				engine,
 			),
-<<<<<<< HEAD
-			Notifications:    bus,
-			Interval:         runnerInterval,
-			Clock:            clock.NewClock(),
-			Logger:           logger.Session("tracker-runner"),
-			LockFactory:      lockFactory,
-			ComponentFactory: componentFactory,
-		}},
-
-=======
 			runnerInterval,
 			bus,
 			lockFactory,
 			componentFactory,
 		)},
-		{Name: atc.ComponentCollector, Runner: lockrunner.NewRunner(
-			logger.Session(atc.ComponentCollector),
-			gc.NewCollector(
-				gc.NewBuildCollector(dbBuildFactory),
-				gc.NewWorkerCollector(dbWorkerLifecycle),
-				gc.NewResourceCacheUseCollector(dbResourceCacheLifecycle),
-				gc.NewResourceConfigCollector(dbResourceConfigFactory),
-				gc.NewResourceCacheCollector(dbResourceCacheLifecycle),
-				gc.NewArtifactCollector(dbArtifactLifecycle),
-				gc.NewCheckCollector(
-					dbCheckLifecycle,
-					cmd.GC.CheckRecyclePeriod,
-				),
-				gc.NewVolumeCollector(
-					dbVolumeRepository,
-					cmd.GC.MissingGracePeriod,
-				),
-				gc.NewContainerCollector(
-					dbContainerRepository,
-					gc.NewWorkerJobRunner(
-						logger.Session("container-collector-worker-job-runner"),
-						workerProvider,
-						time.Minute,
-					),
-					cmd.GC.MissingGracePeriod,
-				),
-				gc.NewResourceConfigCheckSessionCollector(
-					resourceConfigCheckSessionLifecycle,
-				),
-			),
-			atc.ComponentCollector,
-			lockFactory,
-			componentFactory,
-			clock.NewClock(),
-			runnerInterval,
-		)},
->>>>>>> 5446de07
+
 		// run separately so as to not preempt critical GC
 		{Name: atc.ComponentBuildReaper, Runner: lockrunner.NewRunner(
 			logger.Session(atc.ComponentBuildReaper),
