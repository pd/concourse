--- conflicted
+++ resolved
@@ -1017,18 +1017,6 @@
     [ style "flex-grow" "1" ]
 
 
-<<<<<<< HEAD
-=======
-clusterName : List (Html.Attribute msg)
-clusterName =
-    [ style "font-size" "21px"
-    , style "color" Colors.white
-    , style "letter-spacing" "0.1em"
-    , style "margin-left" "10px"
-    ]
-
-
->>>>>>> ff569644
 loadingView : List (Html.Attribute msg)
 loadingView =
     [ style "display" "flex"
