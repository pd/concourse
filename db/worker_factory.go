--- conflicted
+++ resolved
@@ -369,6 +369,7 @@
 		atcWorker.StartTime,
 		string(workerState),
 		teamID,
+		atcWorker.Ephemeral,
 	}
 
 	conflictValues := values
@@ -398,6 +399,7 @@
 			"start_time",
 			"state",
 			"team_id",
+			"ephemeral",
 		).
 		Values(append([]interface{}{sq.Expr(expires)}, values...)...).
 		Suffix(`
@@ -417,7 +419,8 @@
 				version = ?,
 				start_time = ?,
 				state = ?,
-				team_id = ?
+				team_id = ?,
+				ephemeral = ?
 			WHERE `+matchTeamUpsert,
 			conflictValues...,
 		).
@@ -429,93 +432,11 @@
 
 	count, err := rows.RowsAffected()
 	if err != nil {
-<<<<<<< HEAD
-		if err == sql.ErrNoRows {
-			_, err = psql.Insert("workers").
-				Columns(
-					"addr",
-					"expires",
-					"active_containers",
-					"resource_types",
-					"tags",
-					"platform",
-					"baggageclaim_url",
-					"certs_path",
-					"http_proxy_url",
-					"https_proxy_url",
-					"no_proxy",
-					"name",
-					"version",
-					"start_time",
-					"team_id",
-					"state",
-					"ephemeral",
-				).
-				Values(
-					atcWorker.GardenAddr,
-					sq.Expr(expires),
-					atcWorker.ActiveContainers,
-					resourceTypes,
-					tags,
-					atcWorker.Platform,
-					atcWorker.BaggageclaimURL,
-					atcWorker.CertsPath,
-					atcWorker.HTTPProxyURL,
-					atcWorker.HTTPSProxyURL,
-					atcWorker.NoProxy,
-					atcWorker.Name,
-					workerVersion,
-					atcWorker.StartTime,
-					teamID,
-					string(workerState),
-					atcWorker.Ephemeral,
-				).
-				RunWith(tx).
-				Exec()
-			if err != nil {
-				return nil, err
-			}
-		} else {
-			return nil, err
-		}
-	} else {
-		if (oldTeamID.Valid == (teamID == nil)) ||
-			(oldTeamID.Valid && (*teamID != int(oldTeamID.Int64))) {
-			return nil, errors.New("update-of-other-teams-worker-not-allowed")
-		}
-
-		_, err = psql.Update("workers").
-			Set("addr", atcWorker.GardenAddr).
-			Set("expires", sq.Expr(expires)).
-			Set("active_containers", atcWorker.ActiveContainers).
-			Set("resource_types", resourceTypes).
-			Set("tags", tags).
-			Set("platform", atcWorker.Platform).
-			Set("baggageclaim_url", atcWorker.BaggageclaimURL).
-			Set("certs_path", atcWorker.CertsPath).
-			Set("http_proxy_url", atcWorker.HTTPProxyURL).
-			Set("https_proxy_url", atcWorker.HTTPSProxyURL).
-			Set("no_proxy", atcWorker.NoProxy).
-			Set("name", atcWorker.Name).
-			Set("version", workerVersion).
-			Set("start_time", atcWorker.StartTime).
-			Set("state", string(workerState)).
-			Set("ephemeral", atcWorker.Ephemeral).
-			Where(sq.Eq{
-				"name": atcWorker.Name,
-			}).
-			RunWith(tx).
-			Exec()
-		if err != nil {
-			return nil, err
-		}
-=======
 		return nil, err
 	}
 
 	if count == 0 {
 		return nil, errors.New("worker already exists and is either global or owned by another team")
->>>>>>> 751eb038
 	}
 
 	var workerTeamID int
