module SubPage.SubPage exposing
    ( Model(..)
    , handleCallback
    , handleDelivery
    , handleNotFound
    , init
    , subscriptions
    , update
    , urlUpdate
    , view
    )

import Application.Models exposing (Session)
import Browser
import Build.Build as Build
import Build.Models
import Dashboard.Dashboard as Dashboard
import Dashboard.Models
import EffectTransformer exposing (ET)
import FlySuccess.FlySuccess as FlySuccess
import FlySuccess.Models
import Html
import Job.Job as Job
import Login.Login as Login
import Message.Callback exposing (Callback(..))
import Message.Effects exposing (Effect(..))
import Message.Message exposing (DomID, Message(..))
import Message.Subscription exposing (Delivery(..), Interval(..), Subscription)
import Message.TopLevelMessage exposing (TopLevelMessage(..))
import NotFound.Model
import NotFound.NotFound as NotFound
import Pipeline.Pipeline as Pipeline
import Resource.Models
import Resource.Resource as Resource
import Routes
import Session exposing (Session)
import UpdateMsg exposing (UpdateMsg)


type Model
    = BuildModel Build.Models.Model
    | JobModel Job.Model
    | ResourceModel Resource.Models.Model
    | PipelineModel Pipeline.Model
    | NotFoundModel NotFound.Model.Model
    | DashboardModel Dashboard.Models.Model
    | FlySuccessModel FlySuccess.Models.Model


<<<<<<< HEAD
init : Session -> Routes.Route -> ( Model, List Effect )
init session route =
=======
type alias Flags =
    { authToken : String
    , turbulencePath : String
    , pipelineRunningKeyframes : String
    , clusterName : String
    }


init : Flags -> Routes.Route -> ( Model, List Effect )
init flags route =
>>>>>>> ee0f2517
    case route of
        Routes.Build { id, highlight } ->
            Build.init
                { highlight = highlight
                , pageType = Build.Models.JobBuildPage id
                }
                |> Tuple.mapFirst BuildModel

        Routes.OneOffBuild { id, highlight } ->
            Build.init
                { highlight = highlight
                , pageType = Build.Models.OneOffBuildPage id
                }
                |> Tuple.mapFirst BuildModel

        Routes.Resource { id, page } ->
            Resource.init
                { resourceId = id
                , paging = page
                }
                |> Tuple.mapFirst ResourceModel

        Routes.Job { id, page } ->
            Job.init
                { jobId = id
                , paging = page
                }
                |> Tuple.mapFirst JobModel

        Routes.Pipeline { id, groups } ->
            Pipeline.init
                { pipelineLocator = id
                , turbulenceImgSrc = session.turbulenceImgSrc
                , selectedGroups = groups
                }
                |> Tuple.mapFirst PipelineModel

        Routes.Dashboard searchType ->
            Dashboard.init
                { turbulencePath = session.turbulenceImgSrc
                , searchType = searchType
<<<<<<< HEAD
                , pipelineRunningKeyframes = session.pipelineRunningKeyframes
=======
                , pipelineRunningKeyframes = flags.pipelineRunningKeyframes
                , clusterName = flags.clusterName
>>>>>>> ee0f2517
                }
                |> Tuple.mapFirst DashboardModel

        Routes.FlySuccess flyPort ->
            FlySuccess.init
                { authToken = session.authToken
                , flyPort = flyPort
                }
                |> Tuple.mapFirst FlySuccessModel


handleNotFound : String -> Routes.Route -> ET Model
handleNotFound notFound route ( model, effects ) =
    case getUpdateMessage model of
        UpdateMsg.NotFound ->
            let
                ( newModel, newEffects ) =
                    NotFound.init { notFoundImgSrc = notFound, route = route }
            in
            ( NotFoundModel newModel, effects ++ newEffects )

        UpdateMsg.AOK ->
            ( model, effects )


getUpdateMessage : Model -> UpdateMsg
getUpdateMessage model =
    case model of
        BuildModel mdl ->
            Build.getUpdateMessage mdl

        JobModel mdl ->
            Job.getUpdateMessage mdl

        ResourceModel mdl ->
            Resource.getUpdateMessage mdl

        PipelineModel mdl ->
            Pipeline.getUpdateMessage mdl

        _ ->
            UpdateMsg.AOK


genericUpdate :
    ET Build.Models.Model
    -> ET Job.Model
    -> ET Resource.Models.Model
    -> ET Pipeline.Model
    -> ET Dashboard.Models.Model
    -> ET NotFound.Model.Model
    -> ET FlySuccess.Models.Model
    -> ET Model
genericUpdate fBuild fJob fRes fPipe fDash fNF fFS ( model, effects ) =
    case model of
        BuildModel buildModel ->
            fBuild ( buildModel, effects )
                |> Tuple.mapFirst BuildModel

        JobModel jobModel ->
            fJob ( jobModel, effects )
                |> Tuple.mapFirst JobModel

        PipelineModel pipelineModel ->
            fPipe ( pipelineModel, effects )
                |> Tuple.mapFirst PipelineModel

        ResourceModel resourceModel ->
            fRes ( resourceModel, effects )
                |> Tuple.mapFirst ResourceModel

        DashboardModel dashboardModel ->
            fDash ( dashboardModel, effects )
                |> Tuple.mapFirst DashboardModel

        FlySuccessModel flySuccessModel ->
            fFS ( flySuccessModel, effects )
                |> Tuple.mapFirst FlySuccessModel

        NotFoundModel notFoundModel ->
            fNF ( notFoundModel, effects )
                |> Tuple.mapFirst NotFoundModel


handleCallback : Callback -> Session -> ET Model
handleCallback callback session =
    genericUpdate
        (Build.handleCallback callback)
        (Job.handleCallback callback)
        (Resource.handleCallback callback session)
        (Pipeline.handleCallback callback)
        (Dashboard.handleCallback callback)
        identity
        (FlySuccess.handleCallback callback)
        >> (case callback of
                LoggedOut (Ok ()) ->
                    genericUpdate
                        handleLoggedOut
                        handleLoggedOut
                        handleLoggedOut
                        handleLoggedOut
                        handleLoggedOut
                        handleLoggedOut
                        handleLoggedOut

                _ ->
                    identity
           )


handleLoggedOut : ET { a | isUserMenuExpanded : Bool }
handleLoggedOut ( m, effs ) =
    ( { m | isUserMenuExpanded = False }
    , effs ++ [ NavigateTo <| Routes.toString <| Routes.dashboardRoute False ]
    )


handleDelivery : { a | hovered : Maybe DomID } -> Delivery -> ET Model
handleDelivery session delivery =
    genericUpdate
        (Build.handleDelivery session delivery)
        (Job.handleDelivery delivery)
        (Resource.handleDelivery delivery)
        (Pipeline.handleDelivery delivery)
        (Dashboard.handleDelivery delivery)
        (NotFound.handleDelivery delivery)
        identity


update : Session a -> Message -> ET Model
update session msg =
    genericUpdate
        (Login.update msg >> Build.update session msg)
        (Login.update msg >> Job.update msg)
        (Login.update msg >> Resource.update msg)
        (Login.update msg >> Pipeline.update msg)
        (Login.update msg >> Dashboard.update session msg)
        (Login.update msg)
        (Login.update msg >> FlySuccess.update msg)
        >> (case msg of
                GoToRoute route ->
                    handleGoToRoute route

                _ ->
                    identity
           )


handleGoToRoute : Routes.Route -> ET a
handleGoToRoute route ( a, effs ) =
    ( a, effs ++ [ NavigateTo <| Routes.toString route ] )


urlUpdate : Routes.Route -> ET Model
urlUpdate route =
    genericUpdate
        (case route of
            Routes.Build { id, highlight } ->
                Build.changeToBuild
                    { pageType = Build.Models.JobBuildPage id
                    , highlight = highlight
                    }

            _ ->
                identity
        )
        (case route of
            Routes.Job { id, page } ->
                Job.changeToJob { jobId = id, paging = page }

            _ ->
                identity
        )
        (case route of
            Routes.Resource { id, page } ->
                Resource.changeToResource { resourceId = id, paging = page }

            _ ->
                identity
        )
        (case route of
            Routes.Pipeline { id, groups } ->
                Pipeline.changeToPipelineAndGroups
                    { pipelineLocator = id
                    , selectedGroups = groups
                    }

            _ ->
                identity
        )
        (case route of
            Routes.Dashboard st ->
                Tuple.mapFirst
                    (\dm -> { dm | highDensity = st == Routes.HighDensity })

            _ ->
                identity
        )
        identity
        identity


view : Session a -> Model -> Browser.Document TopLevelMessage
view ({ userState } as session) mdl =
    let
        ( title, body ) =
            case mdl of
                BuildModel model ->
                    ( Build.documentTitle model
                    , Build.view session model
                    )

                JobModel model ->
                    ( Job.documentTitle model
                    , Job.view session model
                    )

                PipelineModel model ->
                    ( Pipeline.documentTitle model
                    , Pipeline.view session model
                    )

                ResourceModel model ->
                    ( Resource.documentTitle model
                    , Resource.view session model
                    )

                DashboardModel model ->
                    ( Dashboard.documentTitle
                    , Dashboard.view session model
                    )

                NotFoundModel model ->
                    ( NotFound.documentTitle
                    , NotFound.view session model
                    )

                FlySuccessModel model ->
                    ( FlySuccess.documentTitle
                    , FlySuccess.view userState model
                    )
    in
    { title = title ++ " - Concourse", body = [ Html.map Update body ] }


subscriptions : Model -> List Subscription
subscriptions mdl =
    case mdl of
        BuildModel model ->
            Build.subscriptions model

        JobModel _ ->
            Job.subscriptions

        PipelineModel _ ->
            Pipeline.subscriptions

        ResourceModel _ ->
            Resource.subscriptions

        DashboardModel _ ->
            Dashboard.subscriptions

        NotFoundModel _ ->
            NotFound.subscriptions

        FlySuccessModel _ ->
            []<|MERGE_RESOLUTION|>--- conflicted
+++ resolved
@@ -33,7 +33,6 @@
 import Resource.Models
 import Resource.Resource as Resource
 import Routes
-import Session exposing (Session)
 import UpdateMsg exposing (UpdateMsg)
 
 
@@ -47,21 +46,8 @@
     | FlySuccessModel FlySuccess.Models.Model
 
 
-<<<<<<< HEAD
 init : Session -> Routes.Route -> ( Model, List Effect )
 init session route =
-=======
-type alias Flags =
-    { authToken : String
-    , turbulencePath : String
-    , pipelineRunningKeyframes : String
-    , clusterName : String
-    }
-
-
-init : Flags -> Routes.Route -> ( Model, List Effect )
-init flags route =
->>>>>>> ee0f2517
     case route of
         Routes.Build { id, highlight } ->
             Build.init
@@ -103,12 +89,8 @@
             Dashboard.init
                 { turbulencePath = session.turbulenceImgSrc
                 , searchType = searchType
-<<<<<<< HEAD
                 , pipelineRunningKeyframes = session.pipelineRunningKeyframes
-=======
-                , pipelineRunningKeyframes = flags.pipelineRunningKeyframes
-                , clusterName = flags.clusterName
->>>>>>> ee0f2517
+                , clusterName = session.clusterName
                 }
                 |> Tuple.mapFirst DashboardModel
 
@@ -238,7 +220,7 @@
         identity
 
 
-update : Session a -> Message -> ET Model
+update : Session -> Message -> ET Model
 update session msg =
     genericUpdate
         (Login.update msg >> Build.update session msg)
@@ -311,7 +293,7 @@
         identity
 
 
-view : Session a -> Model -> Browser.Document TopLevelMessage
+view : Session -> Model -> Browser.Document TopLevelMessage
 view ({ userState } as session) mdl =
     let
         ( title, body ) =
